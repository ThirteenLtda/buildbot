--- conflicted
+++ resolved
@@ -99,12 +99,8 @@
   - "[ $TRAVIS_PYTHON_VERSION != 2.7 ] || pip install 'astroid<1.3.0'"
 
   # Note pylint version is pinned because newer versions can't import zope.interface - http://www.logilab.org/92792
-<<<<<<< HEAD
-  - "[ $TESTS != lint ] || pip install pylint==1.1.0 pep8==1.5.7 flake8"
-=======
   # astroid > 1.4 is incompatible with pylint 1.1.0
   - "[ $TESTS != lint ] || pip install pylint==1.1.0 pep8==1.5.7 flake8  astroid==1.3.8"
->>>>>>> d80ceff5
   # TODO: Pin Sphinx version to workaround http://trac.buildbot.net/ticket/3408
   - "[ $TESTS != docs ] || pip install sphinx==1.3.3"
 
