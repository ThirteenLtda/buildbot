--- conflicted
+++ resolved
@@ -83,13 +83,7 @@
 
 
         template = req.site.buildbot_service.templates.get_template("builder.html")
-<<<<<<< HEAD
-        data = template.render(**cxt)
-        data += self.footer(req)
-        return data
-=======
         return template.render(**cxt)
->>>>>>> 4fd4bcc0
 
     def force(self, req):
         """
@@ -256,14 +250,7 @@
                              'name' : bname})
                       
         template = req.site.buildbot_service.templates.get_template('builders.html')
-<<<<<<< HEAD
-        data = template.render(builders = builders)
-        data += self.footer(req)
-
-        return data
-=======
         return template.render(ctx)
->>>>>>> 4fd4bcc0
 
     def getChild(self, path, req):
         s = self.getStatus(req)
