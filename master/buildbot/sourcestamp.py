--- conflicted
+++ resolved
@@ -277,12 +277,9 @@
         self.wasUpgraded = True
 
     def upgradeToVersion3(self):
-<<<<<<< HEAD
-=======
         #In version 2 sourcestamps where not part of a set
         #The database has been upgraded where all existing sourcestamps got an
         #setid equal to its ssid
->>>>>>> 665c2d61
         self.sourcestampsetid = self.ssid
         #version 2 did not have codebase; set to ''
         self.codebase = ''
