--- conflicted
+++ resolved
@@ -50,27 +50,26 @@
         return self.db.pool.do(thd)
 
     def getBuildRequests(self, buildername=None, complete=None, claimed=None,
-<<<<<<< HEAD
-            bsid=None):
-=======
-            bsid=None, _master_objectid=None, branch=None, repository=None):
->>>>>>> 16d87bb2
+            bsid=None, branch=None, repository=None):
         def thd(conn):
             reqs_tbl = self.db.model.buildrequests
             claims_tbl = self.db.model.buildrequest_claims
             bsets_tbl = self.db.model.buildsets
-            sstamps_tbls = self.db.model.sourcestamps
+            bsss_tbl = self.db.model.buildset_sourcestamps
+            sstamps_tbl = self.db.model.sourcestamps
 
             from_clause = reqs_tbl.outerjoin(claims_tbl,
-                                             reqs_tbl.c.id == claims_tbl.c.brid)
-
+                                            reqs_tbl.c.id == claims_tbl.c.brid)
+
+            # for branches, we need to join to the buildset and its
+            # sourcestamps
             if branch or repository:
               from_clause = from_clause.join(bsets_tbl,
-                                             reqs_tbl.c.buildsetid ==
-                                             bsets_tbl.c.id)
-              from_clause = from_clause.join(sstamps_tbls,
-                                             bsets_tbl.c.sourcestampsetid ==
-                                             sstamps_tbls.c.sourcestampsetid)
+                                reqs_tbl.c.buildsetid == bsets_tbl.c.id)
+              from_clause = from_clause.join(bsss_tbl,
+                                bsets_tbl.c.id == bsss_tbl.c.buildsetid)
+              from_clause = from_clause.join(sstamps_tbl,
+                                bsss_tbl.c.sourcestampid == sstamps_tbl.c.id)
 
             q = sa.select([ reqs_tbl, claims_tbl ]).select_from(from_clause)
             if claimed is not None:
@@ -95,9 +94,9 @@
                 q = q.where(reqs_tbl.c.buildsetid == bsid)
 
             if branch is not None:
-              q = q.where(sstamps_tbls.c.branch == branch)
+              q = q.where(sstamps_tbl.c.branch == branch)
             if repository is not None:
-              q = q.where(sstamps_tbls.c.repository == repository)
+              q = q.where(sstamps_tbl.c.repository == repository)
 
             res = conn.execute(q)
 
