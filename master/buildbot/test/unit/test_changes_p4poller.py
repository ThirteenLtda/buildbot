--- conflicted
+++ resolved
@@ -14,67 +14,65 @@
 # Copyright Buildbot Team Members
 
 import datetime
-<<<<<<< HEAD
 
 from buildbot.changes.p4poller import P4PollerError
 from buildbot.changes.p4poller import P4Source
 from buildbot.changes.p4poller import get_simple_split
 from buildbot.test.util import changesource
 from buildbot.test.util import gpo
-=======
-from twisted.internet import error, reactor
+from twisted.internet import error
+from twisted.internet import reactor
 from twisted.python import failure
->>>>>>> 99c4921c
 from twisted.trial import unittest
 
 first_p4changes = \
-"""Change 1 on 2006/04/13 by slamb@testclient 'first rev'
+    """Change 1 on 2006/04/13 by slamb@testclient 'first rev'
 """
 
 second_p4changes = \
-"""Change 3 on 2006/04/13 by bob@testclient 'short desc truncated'
+    """Change 3 on 2006/04/13 by bob@testclient 'short desc truncated'
 Change 2 on 2006/04/13 by slamb@testclient 'bar'
 """
 
 third_p4changes = \
-"""Change 5 on 2006/04/13 by mpatel@testclient 'first rev'
+    """Change 5 on 2006/04/13 by mpatel@testclient 'first rev'
 """
 
 change_4_log = \
-"""Change 4 by mpatel@testclient on 2006/04/13 21:55:39
+    """Change 4 by mpatel@testclient on 2006/04/13 21:55:39
 
     short desc truncated because this is a long description.
 """
 
 change_3_log = \
-u"""Change 3 by bob@testclient on 2006/04/13 21:51:39
+    u"""Change 3 by bob@testclient on 2006/04/13 21:51:39
 
     short desc truncated because this is a long description.
     ASDF-GUI-P3-\u2018Upgrade Icon\u2019 disappears sometimes.
 """
 
 change_2_log = \
-"""Change 2 by slamb@testclient on 2006/04/13 21:46:23
+    """Change 2 by slamb@testclient on 2006/04/13 21:46:23
 
     creation
 """
 
 p4change = {
     3: change_3_log +
-"""Affected files ...
+    """Affected files ...
 
 ... //depot/myproject/branch_b/branch_b_file#1 add
 ... //depot/myproject/branch_b/whatbranch#1 branch
 ... //depot/myproject/branch_c/whatbranch#1 branch
 """,
     2: change_2_log +
-"""Affected files ...
+    """Affected files ...
 
 ... //depot/myproject/trunk/whatbranch#1 add
 ... //depot/otherproject/trunk/something#1 add
 """,
     5: change_4_log +
-"""Affected files ...
+    """Affected files ...
 
 ... //depot/myproject/branch_b/branch_b_file#1 add
 ... //depot/myproject/branch_b#75 edit
@@ -224,25 +222,29 @@
 
     def test_acquire_ticket_auth(self):
         self.attachChangeSource(
-                P4Source(p4port=None, p4user=None, p4passwd='pass',
-                         p4base='//depot/myproject/',
-                         split_file=lambda x: x.split('/', 1),
-                         use_tickets=True))
-        self.expectCommands(
-                gpo.Expect('p4', '-P', 'TICKET_ID_GOES_HERE',
-                           'changes', '-m', '1', '//depot/myproject/...').stdout(first_p4changes)
+            P4Source(p4port=None, p4user=None, p4passwd='pass',
+                     p4base='//depot/myproject/',
+                     split_file=lambda x: x.split('/', 1),
+                     use_tickets=True))
+        self.expectCommands(
+            gpo.Expect('p4', '-P', 'TICKET_ID_GOES_HERE',
+                       'changes', '-m', '1', '//depot/myproject/...').stdout(first_p4changes)
         )
 
         class FakeTransport:
+
             def __init__(self):
                 self.msg = None
+
             def write(self, msg):
                 self.msg = msg
+
             def closeStdin(self):
                 pass
 
         transport = FakeTransport()
-        def spawnProcess(pp, cmd, argv, env): # p4poller uses only those arguments at the moment
+
+        def spawnProcess(pp, cmd, argv, env):  # p4poller uses only those arguments at the moment
             self.assertEqual([cmd, argv],
                              ['p4', ['p4', 'login', '-p']])
             pp.makeConnection(transport)
@@ -253,6 +255,7 @@
         self.patch(reactor, 'spawnProcess', spawnProcess)
 
         d = self.changesource.poll()
+
         def check_ticket_passwd(_):
             self.assertEquals(self.changesource._ticket_passwd, 'TICKET_ID_GOES_HERE')
         d.addCallback(check_ticket_passwd)
