# This file is part of Buildbot.  Buildbot is free software: you can
# redistribute it and/or modify it under the terms of the GNU General Public
# License as published by the Free Software Foundation, version 2.
#
# This program is distributed in the hope that it will be useful, but WITHOUT
# ANY WARRANTY; without even the implied warranty of MERCHANTABILITY or FITNESS
# FOR A PARTICULAR PURPOSE.  See the GNU General Public License for more
# details.
#
# You should have received a copy of the GNU General Public License along with
# this program; if not, write to the Free Software Foundation, Inc., 51
# Franklin Street, Fifth Floor, Boston, MA 02110-1301 USA.
#
# Copyright Buildbot Team Members

import mock

from buildbot.changes import base
from buildbot.test.util import changesource
from buildbot.test.util import compat
from twisted.internet import defer
from twisted.internet import reactor
from twisted.internet import task
from twisted.trial import unittest


class TestChangeSource(changesource.ChangeSourceMixin, unittest.TestCase):

    class Subclass(base.ChangeSource):
        pass

    @defer.inlineCallbacks
    def setUp(self):
        yield self.setUpChangeSource()

        self.attachChangeSource(self.Subclass(name="DummyCS"))

    def tearDown(self):
        return self.tearDownChangeSource()

    @defer.inlineCallbacks
    def test_activation(self):
        cs = self.Subclass(name="DummyCS")
        cs.activate = mock.Mock(return_value=defer.succeed(None))
        cs.deactivate = mock.Mock(return_value=defer.succeed(None))

        # set the changesourceid, and claim the changesource on another master
        self.attachChangeSource(cs)
        self.setChangeSourceToMaster(self.OTHER_MASTER_ID)

        cs.startService()
        cs.clock.advance(cs.POLL_INTERVAL_SEC / 2)
        cs.clock.advance(cs.POLL_INTERVAL_SEC / 5)
        cs.clock.advance(cs.POLL_INTERVAL_SEC / 5)
        self.assertFalse(cs.activate.called)
        self.assertFalse(cs.deactivate.called)
        self.assertFalse(cs.active)
        self.assertEqual(cs.serviceid, self.DUMMY_CHANGESOURCE_ID)

        # clear that masterid
        self.setChangeSourceToMaster(None)
        cs.clock.advance(cs.POLL_INTERVAL_SEC)
        self.assertTrue(cs.activate.called)
        self.assertFalse(cs.deactivate.called)
        self.assertTrue(cs.active)

        # stop the service and see that deactivate is called
        yield cs.stopService()
        self.assertTrue(cs.activate.called)
        self.assertTrue(cs.deactivate.called)
        self.assertFalse(cs.active)


class TestPollingChangeSource(changesource.ChangeSourceMixin, unittest.TestCase):

    class Subclass(base.PollingChangeSource):
        pass

    def setUp(self):
        # patch in a Clock so we can manipulate the reactor's time
        self.clock = task.Clock()
        self.patch(reactor, 'callLater', self.clock.callLater)
        self.patch(reactor, 'seconds', self.clock.seconds)

        d = self.setUpChangeSource()

        def create_changesource(_):
            self.attachChangeSource(self.Subclass(name="DummyCS"))
        d.addCallback(create_changesource)
        return d

    def tearDown(self):
        return self.tearDownChangeSource()

    def runClockFor(self, _, secs):
        self.clock.pump([1.0] * secs)

    def test_loop_loops(self):
        # track when poll() gets called
        loops = []
        self.changesource.poll = \
            lambda: loops.append(self.clock.seconds())

        self.changesource.pollInterval = 5
        self.startChangeSource()

        d = defer.Deferred()
        d.addCallback(self.runClockFor, 12)

        def check(_):
            # note that it does *not* poll at time 0
            self.assertEqual(loops, [5.0, 10.0])
        d.addCallback(check)
        reactor.callWhenRunning(d.callback, None)
        return d

    @compat.usesFlushLoggedErrors
    def test_loop_exception(self):
        # track when poll() gets called
        loops = []

        def poll():
            loops.append(self.clock.seconds())
            raise RuntimeError("oh noes")
        self.changesource.poll = poll

        self.changesource.pollInterval = 5
        self.startChangeSource()

        d = defer.Deferred()
        d.addCallback(self.runClockFor, 12)

        def check(_):
            # note that it keeps looping after error
            self.assertEqual(loops, [5.0, 10.0])
            self.assertEqual(len(self.flushLoggedErrors(RuntimeError)), 2)
        d.addCallback(check)
        reactor.callWhenRunning(d.callback, None)
        return d

<<<<<<< HEAD
    def test_poll_only_if_activated(self):
        """The polling logic only applies if the source actually starts!"""

        self.setChangeSourceToMaster(self.OTHER_MASTER_ID)

=======
    def test_pollAtLaunch(self):
        # track when poll() gets called
>>>>>>> 5748fe26
        loops = []
        self.changesource.poll = \
            lambda: loops.append(self.clock.seconds())

        self.changesource.pollInterval = 5
<<<<<<< HEAD
=======
        self.changesource.pollAtLaunch = True
>>>>>>> 5748fe26
        self.startChangeSource()

        d = defer.Deferred()
        d.addCallback(self.runClockFor, 12)

<<<<<<< HEAD
        @d.addCallback
        def check(_):
            # it doesnt do anything because it was already claimed
            self.assertEqual(loops, [])

=======
        def check(_):
            # note that it *does* poll at time 0
            self.assertEqual(loops, [0.0, 5.0, 10.0])
        d.addCallback(check)
>>>>>>> 5748fe26
        reactor.callWhenRunning(d.callback, None)
        return d<|MERGE_RESOLUTION|>--- conflicted
+++ resolved
@@ -138,41 +138,45 @@
         reactor.callWhenRunning(d.callback, None)
         return d
 
-<<<<<<< HEAD
     def test_poll_only_if_activated(self):
         """The polling logic only applies if the source actually starts!"""
 
         self.setChangeSourceToMaster(self.OTHER_MASTER_ID)
 
-=======
-    def test_pollAtLaunch(self):
-        # track when poll() gets called
->>>>>>> 5748fe26
         loops = []
         self.changesource.poll = \
             lambda: loops.append(self.clock.seconds())
 
         self.changesource.pollInterval = 5
-<<<<<<< HEAD
-=======
-        self.changesource.pollAtLaunch = True
->>>>>>> 5748fe26
         self.startChangeSource()
 
         d = defer.Deferred()
         d.addCallback(self.runClockFor, 12)
 
-<<<<<<< HEAD
         @d.addCallback
         def check(_):
             # it doesnt do anything because it was already claimed
             self.assertEqual(loops, [])
 
-=======
+        reactor.callWhenRunning(d.callback, None)
+        return d
+
+    def test_pollAtLaunch(self):
+        # track when poll() gets called
+        loops = []
+        self.changesource.poll = \
+            lambda: loops.append(self.clock.seconds())
+
+        self.changesource.pollInterval = 5
+        self.changesource.pollAtLaunch = True
+        self.startChangeSource()
+
+        d = defer.Deferred()
+        d.addCallback(self.runClockFor, 12)
+
         def check(_):
             # note that it *does* poll at time 0
             self.assertEqual(loops, [0.0, 5.0, 10.0])
         d.addCallback(check)
->>>>>>> 5748fe26
         reactor.callWhenRunning(d.callback, None)
         return d