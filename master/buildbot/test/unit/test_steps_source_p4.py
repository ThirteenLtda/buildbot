--- conflicted
+++ resolved
@@ -728,7 +728,6 @@
         ''' % root_dir)
         self._full(client_stdin=client_spec, extra_args=['-Zproxyload'])
 
-<<<<<<< HEAD
     def test_slave_connection_lost(self):
         self.setupStep(P4(p4port='localhost:12000', mode='incremental',
                           p4base='//depot', p4branch='trunk',
@@ -743,12 +742,12 @@
         self.expectOutcome(result=RETRY,
                            status_text=["update", "exception", "slave", "lost"])
         return self.runStep()
-=======
 
     def test_ticket_auth(self):
         self.setupStep(P4(p4port='localhost:12000',
                           p4base='//depot', p4branch='trunk',
-                          p4user='user', p4client='p4_client1', p4passwd='pass', use_tickets=True))
+                          p4user='user', p4client='p4_client1',
+                          p4passwd='pass', use_tickets=True))
 
         root_dir = '/home/user/workspace/wkdir'
         if _is_windows:
@@ -792,7 +791,7 @@
             + 0,
             ExpectShell(workdir='wkdir',
                         command=(['p4', '-p', 'localhost:12000', '-u', 'user',
-                                       '-c', 'p4_client1', 'sync']))
+                                  '-c', 'p4_client1', 'sync']))
             + 0,
             ExpectShell(workdir='wkdir',
                         command=['p4', '-p', 'localhost:12000', '-u', 'user',
@@ -802,5 +801,5 @@
                               stdout="Change 100 on 2013/03/21 by user@machine \'duh\'")
             + 0,
         )
-        self.runStep()
->>>>>>> 99c4921c
+        self.expectOutcome(result=SUCCESS, status_text=["update"])
+        return self.runStep()