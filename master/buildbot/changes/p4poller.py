--- conflicted
+++ resolved
@@ -54,13 +54,8 @@
     """This source will poll a perforce repository for changes and submit
     them to the change master."""
 
-<<<<<<< HEAD
     compare_attrs = ("p4port", "p4user", "p4passwd", "p4base",
-                     "p4bin", "pollInterval")
-=======
-    compare_attrs = ["p4port", "p4user", "p4passwd", "p4base",
-                     "p4bin", "pollInterval", "pollAtLaunch"]
->>>>>>> 5748fe26
+                     "p4bin", "pollInterval", "pollAtLaunch")
 
     env_vars = ["P4CLIENT", "P4PORT", "P4PASSWD", "P4USER",
                 "P4CHARSET", "PATH"]
@@ -87,14 +82,12 @@
         if pollinterval != -2:
             pollInterval = pollinterval
 
-<<<<<<< HEAD
         if name is None:
             name = "P4Source:%s:%s" % (p4port, p4base)
 
-        base.PollingChangeSource.__init__(self, name=name, pollInterval=pollInterval)
-=======
-        base.PollingChangeSource.__init__(self, name=name, pollInterval=pollInterval, pollAtLaunch=pollAtLaunch)
->>>>>>> 5748fe26
+        base.PollingChangeSource.__init__(self, name=name,
+                                          pollInterval=pollInterval,
+                                          pollAtLaunch=pollAtLaunch)
 
         if project is None:
             project = ''
